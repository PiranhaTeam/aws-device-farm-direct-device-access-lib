--- conflicted
+++ resolved
@@ -1,391 +1,24 @@
 <?xml version="1.0" encoding="UTF-8"?>
 <project xmlns="http://maven.apache.org/POM/4.0.0" xmlns:xsi="http://www.w3.org/2001/XMLSchema-instance"
-<<<<<<< HEAD
-   xsi:schemaLocation="http://maven.apache.org/POM/4.0.0 http://maven.apache.org/xsd/maven-4.0.0.xsd">
-
-   <modelVersion>4.0.0</modelVersion>
-
-   <!-- ********************************************** -->
-   <!-- ***************** PARENT POM ***************** -->
-   <!-- ********************************************** -->
-
-   <parent>
-      <groupId>com.bernardomg.maven</groupId>
-      <artifactId>base-pom</artifactId>
-      <version>1.2.2</version>
-   </parent>
-
-   <!-- ********************************************** -->
-   <!-- **************** PROJECT INFO **************** -->
-   <!-- ********************************************** -->
-
-   <groupId> io.github.piranhateam.aws</groupId>
-   <artifactId>aws-device-farm-direct-device-access-lib</artifactId>
-   <version>1.0.0-SNAPSHOT</version>
-   <packaging>jar</packaging>
-
-   <name>AWS Device Farm Direct Device access java library</name>
-   <description>A library to access aws device directly.</description>
-   <url>https://github.com/piranhateam/aws-device-farm-direct-device-access-lib</url>
-   <inceptionYear>2018</inceptionYear>
-
-   <licenses>
-      <license>
-         <name>MIT License</name>
-         <url>http://www.opensource.org/licenses/mit-license.php</url>
-         <distribution>repo</distribution>
-      </license>
-   </licenses>
-
-   <!-- ********************************************** -->
-   <!-- ************ RESOURCES AND SERVICES ********** -->
-   <!-- ********************************************** -->
-
-   <scm>
-      <connection>scm:git:https://github.com/piranhateam/aws-device-farm-direct-device-access-lib.git</connection>
-      <developerConnection>scm:git:https://github.com/piranhateam/aws-device-farm-direct-device-access-lib.git</developerConnection>
-      <tag>head</tag>
-      <url>https://www.github.com/piranhateam/aws-device-farm-direct-device-access-lib</url>
-   </scm>
-
-   <issueManagement>
-      <system>GitHub</system>
-      <url>https://www.github.com/piranhateam/aws-device-farm-direct-device-access-lib/issues</url>
-   </issueManagement>
-
-   <ciManagement>
-      <system>Travis CI</system>
-      <url>https://travis-ci.org/piranhateam/aws-device-farm-direct-device-access-lib</url>
-      <notifiers />
-   </ciManagement>
-
-   <distributionManagement>
-      <repository>
-         <uniqueVersion>false</uniqueVersion>
-         <id>releases</id>
-         <name>Releases Repository</name>
-         <url>https://api.bintray.com/maven/piranhateam/maven/aws-device-farm-direct-device-access-lib</url>
-      </repository>
-      <snapshotRepository>
-         <uniqueVersion>false</uniqueVersion>
-         <id>snapshots</id>
-         <name>Snapshots Repository</name>
-         <url>https://oss.sonatype.org/content/repositories/snapshots/</url>
-      </snapshotRepository>
-   </distributionManagement>
-
-   <!-- ********************************************** -->
-   <!-- ****************** PROFILES ****************** -->
-   <!-- ********************************************** -->
-
-   <profiles>
-      <profile>
-         <!-- Profile for the Eclipse Maven plugin -->
-         <!-- Sets the POM so this plugin does not give the usual unregistered goals
-            errors -->
-         <!-- It will be activated automatically on Eclipse if this has the m2e plugin,
-            by detecting the version property -->
-         <id>eclipse-maven</id>
-         <activation>
-            <property>
-               <name>m2e.version</name>
-            </property>
-         </activation>
-         <build>
-            <pluginManagement>
-               <plugins>
-                  <plugin>
-                     <!-- m2e lifecycle mapping -->
-                     <!-- This is used to configure the Maven plugin for Eclipse. -->
-                     <!-- Among other things, it allows registering goals, which
-                        Eclipse would otherwise reject. -->
-                     <!-- It has no real effect on Maven. -->
-                     <groupId>org.eclipse.m2e</groupId>
-                     <artifactId>lifecycle-mapping</artifactId>
-                     <version>${plugin.lifecycle.version}</version>
-                     <configuration>
-                        <!-- Sample fix for plugin executions. -->
-                        <!-- This is to be used in case a Maven plugin gives problems
-                           in Eclipse -->
-                        <!-- <lifecycleMappingMetadata> <pluginExecutions> <pluginExecution>
-                           <pluginExecutionFilter> <groupId>org.jacoco</groupId> <artifactId>jacoco-maven-plugin</artifactId>
-                           <versionRange>[0.5,)</versionRange> <goals> <goal>prepare-agent</goal> </goals> </pluginExecutionFilter>
-                           <action> <ignore /> </action> </pluginExecution> </pluginExecutions> </lifecycleMappingMetadata> -->
-                        <downloadSources>true</downloadSources>
-                        <downloadJavadocs>true</downloadJavadocs>
-                     </configuration>
-                  </plugin>
-               </plugins>
-            </pluginManagement>
-         </build>
-      </profile>
-      <!-- ============================================== -->
-      <!-- ============ DEPLOYMENT PROFILES ============= -->
-      <!-- ============================================== -->
-      <profile>
-         <!-- Release deployment profile. -->
-         <!-- Sets the site repository to point to the releases repo. -->
-         <id>deployment-release</id>
-         <activation>
-            <!-- Active by default so the repository appears in the reports. -->
-            <activeByDefault>true</activeByDefault>
-         </activation>
-         <distributionManagement>
-            <site>
-               <id>site</id>
-               <name>Project Documentation Site</name>
-               <!-- The URL should be set externally -->
-               <url>${site.release.url}</url>
-            </site>
-         </distributionManagement>
-      </profile>
-      <profile>
-         <!-- Development deployment profile. -->
-         <!-- Sets the site repository to point to the development repo. -->
-         <id>deployment-development</id>
-         <distributionManagement>
-            <site>
-               <id>site-development</id>
-               <name>Project Development Documentation Site</name>
-               <!-- The URL should be set externally -->
-               <url>${site.develop.url}</url>
-            </site>
-         </distributionManagement>
-      </profile>
-      <profile>
-         <!-- Deployment profile. -->
-         <!-- Sets ups the environment for deployment. -->
-         <id>deployment</id>
-         <properties>
-            <!-- Tests are skipped. -->
-            <maven.test.skip>true</maven.test.skip>
-         </properties>
-      </profile>
-   </profiles>
-
-   <!-- ********************************************** -->
-   <!-- *********** ORGANIZATION AND MEMBERS ********* -->
-   <!-- ********************************************** -->
-
-   <organization>
-      <name>Piranha Team</name>
-      <url>https://github.com/piranhateam</url>
-   </organization>
-
-   <developers>
-      <developer>
-         <id>piranhateam</id>
-         <name>Piranha Team</name>
-         <email>piranha.team@aol.com</email>
-         <url>https://github.com/piranhateam</url>
-         <organization>Piranha Team</organization>
-         <organizationUrl>https://github.com/piranhateam</organizationUrl>
-         <roles>
-            <role>Developer</role>
-         </roles>
-         <timezone>+1</timezone>
-         <properties />
-      </developer>
-   </developers>
-
-   <!-- ********************************************** -->
-   <!-- **************** PROPERTIES ****************** -->
-   <!-- ********************************************** -->
-
-   <properties>
-      <!-- ============================================== -->
-      <!-- =============== MANIFEST DATA ================ -->
-      <!-- ============================================== -->
-      <manifest.name>com/logmein/aws</manifest.name>
-      <!-- ============================================== -->
-      <!-- =========== DEPENDENCIES VERSIONS ============ -->
-      <!-- ============================================== -->
-      <guava.version>20.0</guava.version>
-      <junit.version>4.12</junit.version>
-      <log4j.version>2.7</log4j.version>
-      <mockito.version>2.18.3</mockito.version>
-      <!-- ============================================== -->
-      <!-- ================= MAVEN SITE ================= -->
-      <!-- ============================================== -->
-      <site.skin.version>1.2.0</site.skin.version>
-      <bintrayURL>https://bintray.com/piranhateam/maven/aws-device-farm-direct-device-access-lib/view</bintrayURL>
-      <mavenURL>http://mvnrepository.com/artifact/${project.groupId}/${project.artifactId}</mavenURL>
-   </properties>
-
-   <!-- ********************************************** -->
-   <!-- *************** DEPENDENCIES ***************** -->
-   <!-- ********************************************** -->
-
-   <dependencies>
-      <dependency>
-         <!-- Guava -->
-         <groupId>com.google.guava</groupId>
-         <artifactId>guava</artifactId>
-         <version>${guava.version}</version>
-      </dependency>
-      <!-- ============================================== -->
-      <!-- ======= TEST ENVIRONMENT DEPENDENCIES ======== -->
-      <!-- ============================================== -->
-      <dependency>
-         <!-- JUnit -->
-         <groupId>junit</groupId>
-         <artifactId>junit</artifactId>
-         <version>${junit.version}</version>
-         <scope>test</scope>
-      </dependency>
-      <dependency>
-         <!-- Log4j core -->
-         <groupId>org.apache.logging.log4j</groupId>
-         <artifactId>log4j-core</artifactId>
-         <version>${log4j.version}</version>
-         <scope>test</scope>
-      </dependency>
-      <dependency>
-         <!-- Log4j SLF4J Bridge -->
-         <groupId>org.apache.logging.log4j</groupId>
-         <artifactId>log4j-slf4j-impl</artifactId>
-         <version>${log4j.version}</version>
-         <scope>test</scope>
-      </dependency>
-      <dependency>
-         <!-- Mockito -->
-         <groupId>org.mockito</groupId>
-         <artifactId>mockito-core</artifactId>
-         <version>${mockito.version}</version>
-         <scope>test</scope>
-      </dependency>
-   </dependencies>
-
-   <!-- ********************************************** -->
-   <!-- ******************* BUILD ******************** -->
-   <!-- ********************************************** -->
-
-   <build>
-      <defaultGoal>clean package install</defaultGoal>
-      <plugins>
-         <plugin>
-            <!-- Changes -->
-            <!-- Takes care of the changes log -->
-            <!-- It is set to also validate the changes log file -->
-            <groupId>org.apache.maven.plugins</groupId>
-            <artifactId>maven-changes-plugin</artifactId>
-            <executions>
-               <!-- Changes plugin is bound to the pre-site phase -->
-               <execution>
-                  <id>check-changes</id>
-                  <phase>pre-site</phase>
-                  <goals>
-                     <goal>changes-check</goal>
-                  </goals>
-               </execution>
-               <execution>
-                  <id>validate-changes</id>
-                  <phase>pre-site</phase>
-                  <goals>
-                     <goal>changes-validate</goal>
-                  </goals>
-                  <configuration>
-                     <failOnError>true</failOnError>
-                  </configuration>
-               </execution>
-            </executions>
-         </plugin>
-         <plugin>
-            <!-- Site -->
-            <!-- Generates the Maven Site -->
-            <groupId>org.apache.maven.plugins</groupId>
-            <artifactId>maven-site-plugin</artifactId>
-            <dependencies>
-               <dependency>
-                  <!-- Docs Maven Skin -->
-                  <groupId>com.bernardomg.maven.skins</groupId>
-                  <artifactId>docs-maven-skin</artifactId>
-                  <version>${site.skin.version}</version>
-               </dependency>
-            </dependencies>
-         </plugin>
-      </plugins>
-   </build>
-
-   <!-- ********************************************** -->
-   <!-- ****************** REPORTS ******************* -->
-   <!-- ********************************************** -->
-
-   <reporting>
-      <plugins>
-         <plugin>
-            <!-- Checkstyle -->
-            <!-- Checks that the source files comply with style standards -->
-            <!-- It is using a customized rules file -->
-            <groupId>org.apache.maven.plugins</groupId>
-            <artifactId>maven-checkstyle-plugin</artifactId>
-            <configuration>
-               <!-- The customized rules file -->
-               <configLocation>${project.basedir}/src/config/checkstyle/checkstyle-rules.xml</configLocation>
-               <!-- Excludes generated code -->
-               <excludes>**/generated/**/*</excludes>
-            </configuration>
-         </plugin>
-         <plugin>
-             <!-- FindBugs -->
-             <!-- Checks for patterns which are prone to errors -->
-             <groupId>org.codehaus.mojo</groupId>
-             <artifactId>findbugs-maven-plugin</artifactId>
-             <configuration>
-                 <!-- Exclusion patterns -->
-                 <excludeFilterFile>${project.basedir}/src/config/findbugs/findbugs-exclude.xml</excludeFilterFile>
-             </configuration>
-         </plugin>
-         <plugin>
-            <!-- Javadoc -->
-            <!-- Generates the javadocs -->
-            <groupId>org.apache.maven.plugins</groupId>
-            <artifactId>maven-javadoc-plugin</artifactId>
-            <configuration>
-               <sourceFileExcludes>
-                  <!-- Excludes generated code -->
-                  <exclude>**/generated/**/*</exclude>
-               </sourceFileExcludes>
-            </configuration>
-         </plugin>
-         <plugin>
-            <!-- PMD -->
-            <!-- Checks that the code complies with a series of code quality rules -->
-            <groupId>org.apache.maven.plugins</groupId>
-            <artifactId>maven-pmd-plugin</artifactId>
-            <configuration>
-               <rulesets>
-                  <!-- The customized rules file -->
-                  <ruleset>${project.basedir}/src/config/pmd/pmd-rules.xml</ruleset>
-               </rulesets>
-               <excludes>
-                  <!-- Excludes generated code -->
-                  <exclude>**/generated/**/*</exclude>
-               </excludes>
-            </configuration>
-         </plugin>
-      </plugins>
-   </reporting>
-=======
     xsi:schemaLocation="http://maven.apache.org/POM/4.0.0 http://maven.apache.org/xsd/maven-4.0.0.xsd">
     <modelVersion>4.0.0</modelVersion>
-
+    
     <parent>
         <groupId>com.bernardomg.maven</groupId>
         <artifactId>base-pom</artifactId>
         <version>1.2.2</version>
     </parent>
-
+    
     <groupId>io.github.piranhateam.aws</groupId>
     <artifactId>aws-device-farm-direct-device-access-lib</artifactId>
     <version>1.0.0-SNAPSHOT</version>
     <packaging>jar</packaging>
-
+    
     <name>AWS Device Farm Direct Device access java library</name>
     <description>A library to access aws device directly.</description>
     <url>https://github.com/piranhateam/aws-device-farm-direct-device-access-lib</url>
     <inceptionYear>2018</inceptionYear>
-
+    
     <licenses>
         <license>
             <name>MIT License</name>
@@ -393,25 +26,25 @@
             <distribution>repo</distribution>
         </license>
     </licenses>
-
+    
     <scm>
         <connection>scm:git:https://github.com/piranhateam/aws-device-farm-direct-device-access-lib.git</connection>
         <developerConnection>scm:git:https://github.com/piranhateam/aws-device-farm-direct-device-access-lib.git</developerConnection>
         <tag>head</tag>
         <url>https://www.github.com/piranhateam/aws-device-farm-direct-device-access-lib</url>
     </scm>
-
+    
     <issueManagement>
         <system>GitHub</system>
         <url>https://www.github.com/piranhateam/aws-device-farm-direct-device-access-lib/issues</url>
     </issueManagement>
-
+    
     <ciManagement>
         <system>Travis CI</system>
         <url>https://travis-ci.org/piranhateam/aws-device-farm-direct-device-access-lib</url>
         <notifiers />
     </ciManagement>
-
+    
     <distributionManagement>
         <repository>
             <uniqueVersion>false</uniqueVersion>
@@ -426,18 +59,18 @@
             <url>https://oss.sonatype.org/content/repositories/snapshots/</url>
         </snapshotRepository>
     </distributionManagement>
-
+    
     <!-- ********************************************** -->
     <!-- ****************** PROFILES ****************** -->
     <!-- ********************************************** -->
-
+    
     <profiles>
         <profile>
             <!-- Profile for the Eclipse Maven plugin -->
-            <!-- Sets the POM so this plugin does not give the usual unregistered 
-                goals errors -->
-            <!-- It will be activated automatically on Eclipse if this has 
-                the m2e plugin, by detecting the version property -->
+            <!-- Sets the POM so this plugin does not give the usual unregistered
+             goals errors -->
+            <!-- It will be activated automatically on Eclipse if this has
+             the m2e plugin, by detecting the version property -->
             <id>eclipse-maven</id>
             <activation>
                 <property>
@@ -449,23 +82,23 @@
                     <plugins>
                         <plugin>
                             <!-- m2e lifecycle mapping -->
-                            <!-- This is used to configure the Maven plugin 
-                                for Eclipse. -->
-                            <!-- Among other things, it allows registering 
-                                goals, which Eclipse would otherwise reject. -->
+                            <!-- This is used to configure the Maven plugin
+                             for Eclipse. -->
+                            <!-- Among other things, it allows registering
+                             goals, which Eclipse would otherwise reject. -->
                             <!-- It has no real effect on Maven. -->
                             <groupId>org.eclipse.m2e</groupId>
                             <artifactId>lifecycle-mapping</artifactId>
                             <version>${plugin.lifecycle.version}</version>
                             <configuration>
                                 <!-- Sample fix for plugin executions. -->
-                                <!-- This is to be used in case a Maven plugin 
-                                    gives problems in Eclipse -->
-                                <!-- <lifecycleMappingMetadata> <pluginExecutions> 
-                                    <pluginExecution> <pluginExecutionFilter> <groupId>org.jacoco</groupId> <artifactId>jacoco-maven-plugin</artifactId> 
-                                    <versionRange>[0.5,)</versionRange> <goals> <goal>prepare-agent</goal> </goals> 
-                                    </pluginExecutionFilter> <action> <ignore /> </action> </pluginExecution> 
-                                    </pluginExecutions> </lifecycleMappingMetadata> -->
+                                <!-- This is to be used in case a Maven plugin
+                                 gives problems in Eclipse -->
+                                <!-- <lifecycleMappingMetadata> <pluginExecutions>
+                                 <pluginExecution> <pluginExecutionFilter> <groupId>org.jacoco</groupId> <artifactId>jacoco-maven-plugin</artifactId>
+                                 <versionRange>[0.5,)</versionRange> <goals> <goal>prepare-agent</goal> </goals>
+                                 </pluginExecutionFilter> <action> <ignore /> </action> </pluginExecution>
+                                 </pluginExecutions> </lifecycleMappingMetadata> -->
                                 <downloadSources>true</downloadSources>
                                 <downloadJavadocs>true</downloadJavadocs>
                             </configuration>
@@ -517,12 +150,12 @@
             </properties>
         </profile>
     </profiles>
-
+    
     <organization>
         <name>Piranha Team</name>
         <url>https://github.com/piranhateam</url>
     </organization>
-
+    
     <developers>
         <developer>
             <id>piranhateam</id>
@@ -538,13 +171,13 @@
             <properties />
         </developer>
     </developers>
-
+    
     <properties>
         <!-- ============================================== -->
         <!-- =============== MANIFEST DATA ================ -->
         <!-- ============================================== -->
         <manifest.name>com/logmein/aws</manifest.name>
-
+        
         <!-- ============================================== -->
         <!-- ================= MAVEN SITE ================= -->
         <!-- ============================================== -->
@@ -552,54 +185,54 @@
         <bintrayURL>https://bintray.com/piranhateam/maven/aws-device-farm-direct-device-access-lib/view</bintrayURL>
         <mavenURL>http://mvnrepository.com/artifact/${project.groupId}/${project.artifactId}</mavenURL>
     </properties>
-
-
+    
+    
     <dependencies>
         <dependency>
             <groupId>com.amazonaws</groupId>
             <artifactId>aws-java-sdk</artifactId>
             <version>1.11.370</version>
         </dependency>
-
+        
         <dependency>
             <groupId>org.apache.commons</groupId>
             <artifactId>commons-lang3</artifactId>
             <version>3.7</version>
         </dependency>
-
-        <!-- <dependency> <groupId>com.google.guava</groupId> <artifactId>guava</artifactId> 
-            <version>20.0</version> </dependency> -->
-
+        
+        <!-- <dependency> <groupId>com.google.guava</groupId> <artifactId>guava</artifactId>
+         <version>20.0</version> </dependency> -->
+        
         <dependency>
             <groupId>org.apache.commons</groupId>
             <artifactId>commons-exec</artifactId>
             <version>1.3</version>
         </dependency>
-
+        
         <dependency>
             <groupId>net.lingala.zip4j</groupId>
             <artifactId>zip4j</artifactId>
             <version>1.3.2</version>
         </dependency>
-
+        
         <dependency>
             <groupId>com.beust</groupId>
             <artifactId>jcommander</artifactId>
             <version>1.72</version>
         </dependency>
-
+        
         <dependency>
             <groupId>org.slf4j</groupId>
             <artifactId>slf4j-api</artifactId>
             <version>1.7.25</version>
         </dependency>
-
+        
         <dependency>
             <groupId>commons-io</groupId>
             <artifactId>commons-io</artifactId>
             <version>2.6</version>
         </dependency>
-
+        
         <!-- scoped to test -->
         <dependency>
             <groupId>junit</groupId>
@@ -607,14 +240,14 @@
             <version>4.12</version>
             <scope>test</scope>
         </dependency>
-
+        
         <dependency>
             <groupId>org.slf4j</groupId>
             <artifactId>slf4j-log4j12</artifactId>
             <version>1.7.25</version>
             <scope>test</scope>
         </dependency>
-
+        
         <dependency>
             <groupId>org.mockito</groupId>
             <artifactId>mockito-core</artifactId>
@@ -622,11 +255,11 @@
             <scope>test</scope>
         </dependency>
     </dependencies>
-
-
+    
+    
     <build>
         <defaultGoal>clean package install</defaultGoal>
-
+        
         <plugins>
             <plugin>
                 <groupId>org.apache.maven.plugins</groupId>
@@ -636,7 +269,7 @@
                     <target>1.8</target>
                 </configuration>
             </plugin>
-
+            
             <plugin>
                 <!-- Changes -->
                 <!-- Takes care of the changes log -->
@@ -678,12 +311,12 @@
                     </dependency>
                 </dependencies>
             </plugin>
-
+            
             <plugin>
                 <groupId>org.apache.maven.plugins</groupId>
                 <artifactId>maven-eclipse-plugin</artifactId>
             </plugin>
-
+            
             <plugin>
                 <groupId>org.apache.maven.plugins</groupId>
                 <artifactId>maven-assembly-plugin</artifactId>
@@ -709,7 +342,7 @@
             </plugin>
         </plugins>
     </build>
-
+    
     <reporting>
         <plugins>
             <plugin>
@@ -722,7 +355,7 @@
                     <excludes>**/generated/**/*</excludes>
                 </configuration>
             </plugin>
-
+            
             <plugin>
                 <groupId>org.codehaus.mojo</groupId>
                 <artifactId>findbugs-maven-plugin</artifactId>
@@ -731,7 +364,7 @@
                     <excludeFilterFile>${project.basedir}/src/config/findbugs/findbugs-exclude.xml</excludeFilterFile>
                 </configuration>
             </plugin>
-
+            
             <plugin>
                 <groupId>org.apache.maven.plugins</groupId>
                 <artifactId>maven-javadoc-plugin</artifactId>
@@ -742,7 +375,7 @@
                     </sourceFileExcludes>
                 </configuration>
             </plugin>
-
+            
             <plugin>
                 <groupId>org.apache.maven.plugins</groupId>
                 <artifactId>maven-pmd-plugin</artifactId>
@@ -759,6 +392,5 @@
             </plugin>
         </plugins>
     </reporting>
->>>>>>> 2952351f
-
-</project>+    
+</project>
